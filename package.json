{
    "name": "abstract-curry",
    "version": "3.0.0",
    "author": "Michael Hanus <mh@informatik.uni-kiel.de>",
    "synopsis": "Libraries to deal with AbstractCurry programs",
    "category": [ "Metaprogramming" ],
    "license": "BSD-3-Clause",
    "licenseFile": "LICENSE",
    "dependencies": {
<<<<<<< HEAD
        "wl-pprint": ">= 2.0.0",
        "base"     : ">= 2.0.0"
=======
        "frontend-exec" : ">= 0.0.1",
        "wl-pprint"     : ">= 0.0.1"
>>>>>>> 794b2aba
    },
    "compilerCompatibility": {
        "pakcs": ">= 2.0.0",
        "kics2": ">= 2.0.0"
    },
    "exportedModules": [ "AbstractCurry.Build", "AbstractCurry.Files",
                         "AbstractCurry.Pretty", "AbstractCurry.Select",
                         "AbstractCurry.Transform", "AbstractCurry.Types" ],
    "source": {
        "git": "https://git.ps.informatik.uni-kiel.de/curry-packages/abstract-curry.git",
        "tag": "$version"
    },
    "testsuite": {
        "src-dir": "test",
        "modules": [  "TestAbstractCurry" ]
    }
}<|MERGE_RESOLUTION|>--- conflicted
+++ resolved
@@ -7,13 +7,9 @@
     "license": "BSD-3-Clause",
     "licenseFile": "LICENSE",
     "dependencies": {
-<<<<<<< HEAD
-        "wl-pprint": ">= 2.0.0",
-        "base"     : ">= 2.0.0"
-=======
+        "wl-pprint"     : ">= 2.0.0",
         "frontend-exec" : ">= 0.0.1",
-        "wl-pprint"     : ">= 0.0.1"
->>>>>>> 794b2aba
+        "base"          : ">= 2.0.0"
     },
     "compilerCompatibility": {
         "pakcs": ">= 2.0.0",
