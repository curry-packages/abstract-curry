-- ---------------------------------------------------------------------------
--- This library defines various I/O actions to read Curry programs and
--- transform them into the AbstractCurry representation and to write
--- AbstractCurry files.
---
--- Assumption: an abstract Curry program is stored in file with
--- extension `.acy` in the subdirectory `.curry`
---
--- @author Michael Hanus, Bjoern Peemoeller, Jan Tikovsky, Finn Teegen
--- @version December 2018
-- ---------------------------------------------------------------------------

module AbstractCurry.Files where

<<<<<<< HEAD
import Char                 ( isSpace )
import Directory            ( doesFileExist, getModificationTime )
import FileGoodies          ( getFileInPath, lookupFileInPath )
import FilePath             ( takeFileName, (</>), (<.>) )
import ReadShowTerm

=======
import Data.Char            ( isSpace )
import System.Directory     ( doesFileExist, getModificationTime
                            , findFileWithSuffix, getFileWithSuffix )
import System.FilePath      ( takeFileName, (</>), (<.>) )
>>>>>>> 84004578
import System.CurryPath     ( getLoadPathForModule, inCurrySubdir
                            , lookupModuleSourceInLoadPath, stripCurrySuffix )
import System.FrontendExec
import ReadShowTerm

import AbstractCurry.Select ( imports )
import AbstractCurry.Types

-- ---------------------------------------------------------------------------
--- I/O action which parses a Curry program and returns the corresponding
--- typed Abstract Curry program.
--- Thus, the argument is the file name without suffix ".curry"
--- or ".lcurry") and the result is a Curry term representing this
--- program.
readCurry :: String -> IO CurryProg
readCurry prog = readCurryWithParseOptions prog (setQuiet True defaultParams)

--- Read an AbstractCurry file with all its imports.
--- @param modname - Module name or file name of Curry module
--- @return a list of curry programs, having the AbstractCurry file as head.
readCurryWithImports :: String -> IO [CurryProg]
readCurryWithImports modname = collect [] [modname]
 where
  collect _        []     = return []
  collect imported (m:ms)
    | m `elem` imported   = collect imported ms
    | otherwise           = do
      p <- readCurry m
      ps <- collect (m:imported) (ms ++ imports p)
      return (p:ps)

tryReadCurryWithImports :: String -> IO (Either [String] [CurryProg])
tryReadCurryWithImports modname = collect [] [modname]
 where
  collect _        []     = return (Right [])
  collect imported (m:ms)
    | m `elem` imported   = collect imported ms
    | otherwise           = do
      eProg <- tryReadCurryFile m
      case eProg of
        Left err                          -> return (Left [err])
        Right prog@(CurryProg _ is _ _ _ _ _ _) -> do
          results <- collect (m:imported) (ms ++ is)
          return (either Left (Right . (prog :)) results)

tryReadCurryFile :: String -> IO (Either String CurryProg)
tryReadCurryFile m = do
  mbSrc <- lookupModuleSourceInLoadPath m
  case mbSrc of
    Nothing      -> cancel $ "Source module '" ++ m ++ "' not found"
    Just (_,srcFile) -> do
      callFrontendWithParams ACY (setQuiet True defaultParams) m
      mbFn <- getLoadPathForModule m >>=
              findFileWithSuffix (abstractCurryFileName m) [""]
      case mbFn of
        Nothing -> cancel $ "AbstractCurry module '" ++ m ++ "' not found"
        Just fn -> do
          ctime <- getModificationTime srcFile
          ftime <- getModificationTime fn
          if ctime > ftime
            then cancel $ "Source file '" ++ srcFile
                    ++ "' is newer than AbstractCurry file '" ++ fn ++ "'"
            else do
              mbProg <- tryParse fn
              case mbProg of
                Left  err -> cancel err
                Right p   -> return (Right p)
 where cancel str = return (Left str)

--- Try to parse an AbstractCurry file.
--- @param fn  - file name of AbstractCurry file
tryParse :: String -> IO (Either String CurryProg)
tryParse fn = do
  exists <- doesFileExist fn
  if not exists
    then cancel $ "AbstractCurry file '" ++ fn ++ "' does not exist"
    else do
      src <- readFile fn
      let (line1, lines) = break (=='\n') src
      if line1 /= "{- "++version++" -}"
        then cancel $ "Could not parse AbstractCurry file '" ++ fn
                   ++ "': incompatible versions"
        else
          case readsUnqualifiedTerm ["AbstractCurry.Types","Prelude"] lines of
            [(p,tl)]  | all isSpace tl -> return (Right p)
            _ -> cancel $ "Could not parse AbstractCurry file '" ++ fn
                          ++ "': no parse"
 where cancel str = return (Left str)

--- I/O action which parses a Curry program and returns the corresponding
--- untyped AbstractCurry program.
--- The argument is the file name without suffix ".curry"
--- or ".lcurry") and the result is a Curry term representing this
--- program.
--- In an untyped AbstractCurry program, the type signatures
--- of operations are the type signatures provided by the programmer
--- (and not the type signatures inferred by the front end).
--- If the programmer has not provided an explicit type signature,
--- the function declaration contains the type `(CTCons ("Prelude","untyped")`.
readUntypedCurry :: String -> IO CurryProg
readUntypedCurry prog =
  readUntypedCurryWithParseOptions prog (setQuiet True defaultParams)

--- I/O action which reads a typed Curry program from a file (with extension
--- ".acy") with respect to some parser options.
--- This I/O action is used by the standard action 'readCurry'.
--- It is currently predefined only in Curry2Prolog.
--- @param progfile - the program file name (without suffix ".curry")
--- @param options - parameters passed to the front end

readCurryWithParseOptions :: String -> FrontendParams -> IO CurryProg
readCurryWithParseOptions progname options = do
  let modname = takeFileName progname
  mbsrc <- lookupModuleSourceInLoadPath progname
  case mbsrc of
    Nothing -> do -- no source file, try to find AbstractCurry file in load path:
      loadpath <- getLoadPathForModule progname
      filename <- getFileWithSuffix (abstractCurryFileName modname) [""] loadpath
      readAbstractCurryFile filename
    Just (dir,_) -> do
      callFrontendWithParams ACY options progname
      readAbstractCurryFile (abstractCurryFileName (dir </> modname))

--- I/O action which reads an untyped Curry program from a file (with extension
--- ".uacy") with respect to some parser options. For more details
--- see function 'readCurryWithParseOptions'
--- In an untyped AbstractCurry program, the type signatures
--- of operations are the type signatures provided by the programmer
--- (and not the type signatures inferred by the front end).
--- If the programmer has not provided an explicit type signature,
--- the function declaration contains the type `(CTCons ("Prelude","untyped")`.
readUntypedCurryWithParseOptions :: String -> FrontendParams -> IO CurryProg
readUntypedCurryWithParseOptions progname options = do
  let modname = takeFileName progname
  mbsrc <- lookupModuleSourceInLoadPath progname
  case mbsrc of
    Nothing -> do -- no source file, try to find AbstractCurry file in load path:
      loadpath <- getLoadPathForModule progname
      filename <- getFileWithSuffix (untypedAbstractCurryFileName modname) [""]
                                loadpath
      readAbstractCurryFile filename
    Just (dir,_) -> do
      callFrontendWithParams UACY options progname
      readAbstractCurryFile (untypedAbstractCurryFileName (dir </> modname))

--- Transforms a name of a Curry program (with or without suffix ".curry"
--- or ".lcurry") into the name of the file containing the
--- corresponding AbstractCurry program.
abstractCurryFileName :: String -> String
abstractCurryFileName prog = inCurrySubdir (stripCurrySuffix prog) <.> "acy"

--- Transforms a name of a Curry program (with or without suffix ".curry"
--- or ".lcurry") into the name of the file containing the
--- corresponding untyped AbstractCurry program.
untypedAbstractCurryFileName :: String -> String
untypedAbstractCurryFileName prog =
  inCurrySubdir (stripCurrySuffix prog) <.> "uacy"

--- I/O action which reads an AbstractCurry program from a file in ".acy"
--- format. In contrast to <CODE>readCurry</CODE>, this action does not parse
--- a source program. Thus, the argument must be the name of an existing
--- file (with suffix ".acy") containing an AbstractCurry program in ".acy"
--- format and the result is a Curry term representing this program.
--- It is currently predefined only in Curry2Prolog.
readAbstractCurryFile :: String -> IO CurryProg
readAbstractCurryFile filename = do
  exacy <- doesFileExist filename
  if exacy
   then readExistingACY filename
   else do let subdirfilename = inCurrySubdir filename
           exdiracy <- doesFileExist subdirfilename
           if exdiracy
            then readExistingACY subdirfilename
            else error ("EXISTENCE ERROR: AbstractCurry file '"++filename++
                        "' does not exist")
 where
   readExistingACY fname = do
     filecontents <- readFile fname
     let (line1,lines) = break (=='\n') filecontents
     if line1 == "{- "++version++" -}"
      then return (readUnqualifiedTerm ["AbstractCurry.Types","Prelude"] lines)
      else error $ "AbstractCurry: incompatible file found: "++fname

--- Tries to read an AbstractCurry file and returns
---
---  * Left err  , where err specifies the error occurred
---  * Right prog, where prog is the AbstractCurry program
tryReadACYFile :: String -> IO (Maybe CurryProg)
tryReadACYFile fn = do
  exists <- doesFileExist fn
  if exists
    then tryRead fn
    else do
      let fn' = inCurrySubdir fn
      exists' <- doesFileExist fn'
      if exists'
        then tryRead fn'
        else cancel
 where
  tryRead file = do
    src <- readFile file
    let (line1,lines) = break (=='\n') src
    if line1 /= "{- "++version++" -}"
      then error $ "AbstractCurry: incompatible file found: "++fn
      else
        case readsUnqualifiedTerm ["AbstractCurry.Types","Prelude"] lines of
          []       -> cancel
          [(p,tl)] -> if all isSpace tl
                        then return $ Just p
                        else cancel
          _        -> cancel
  cancel = return Nothing

--- Writes an AbstractCurry program into a file in ".acy" format.
--- The first argument must be the name of the target file
--- (with suffix ".acy").
writeAbstractCurryFile :: String -> CurryProg -> IO ()
writeAbstractCurryFile file prog = writeFile file (showTerm prog)

------------------------------------------------------------------------------<|MERGE_RESOLUTION|>--- conflicted
+++ resolved
@@ -12,19 +12,10 @@
 
 module AbstractCurry.Files where
 
-<<<<<<< HEAD
-import Char                 ( isSpace )
-import Directory            ( doesFileExist, getModificationTime )
-import FileGoodies          ( getFileInPath, lookupFileInPath )
-import FilePath             ( takeFileName, (</>), (<.>) )
-import ReadShowTerm
-
-=======
 import Data.Char            ( isSpace )
 import System.Directory     ( doesFileExist, getModificationTime
                             , findFileWithSuffix, getFileWithSuffix )
 import System.FilePath      ( takeFileName, (</>), (<.>) )
->>>>>>> 84004578
 import System.CurryPath     ( getLoadPathForModule, inCurrySubdir
                             , lookupModuleSourceInLoadPath, stripCurrySuffix )
 import System.FrontendExec
